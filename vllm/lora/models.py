--- conflicted
+++ resolved
@@ -566,13 +566,8 @@
         super().__init__(capacity)
         self.deactivate_lora_fn = deactivate_lora_fn
 
-<<<<<<< HEAD
-    def _on_remove(self, key: Hashable, value: LoRAModel):
+    def _on_remove(self, key: int, value: LoRAModel):
         logger.debug("Removing LoRA. int id: %d", key)
-=======
-    def _on_remove(self, key: int, value: LoRAModel):
-        logger.debug(f"Removing LoRA. int id: {key}")
->>>>>>> b6dcb4d4
         self.deactivate_lora_fn(key)
         return super()._on_remove(key, value)
 
